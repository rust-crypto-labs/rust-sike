mod ff;
mod isogeny;
mod kem;
mod pke;
mod utils;

#[cfg(test)]
mod tests {

    fn compare_arrays<T>(array1: &[T], array2: &[T]) -> bool
    where
        T: PartialEq + std::fmt::Debug,
    {
        let couples = array1.iter().zip(array2.iter());

        for (x, y) in couples {
            if x != y {
                println!("[!] Arrays differ");
                println!("{:?}", array1);
                println!("{:?}", array2);

                return false;
            }
        }

        true
    }

    //#[test]
    fn test_strategy_2tor() {
        use crate::utils::strategy;

        let n4 = 107;
        let p4 = 5633;
        let q4 = 5461;

        let p434strat = strategy::compute_strategy(n4, p4, q4);
        assert!(compare_arrays(
            &p434strat,
            &strategy::P434_TWO_TORSION_STRATEGY
        ));
    }

    //#[test]
    fn test_strategy_3tor() {
        use crate::utils::strategy;

        let n3 = 136;
        let p3 = 5322;
        let q3 = 5282;

        let p434strat = strategy::compute_strategy(n3, p3, q3);

        assert!(compare_arrays(
            &p434strat,
            &strategy::P434_THREE_TORSION_STRATEGY
        ));
    }

    #[test]
    fn test_shake256_0bit() {
        use crate::utils::shake;

        let msg = vec![];
        let output = shake::shake256(&msg, 512);

        // NIST test vector for SHAKE-256 on a zero-bit input
        let reference: [u8; 512] = [
            0x46, 0xB9, 0xDD, 0x2B, 0x0B, 0xA8, 0x8D, 0x13, 0x23, 0x3B, 0x3F, 0xEB, 0x74, 0x3E,
            0xEB, 0x24, 0x3F, 0xCD, 0x52, 0xEA, 0x62, 0xB8, 0x1B, 0x82, 0xB5, 0x0C, 0x27, 0x64,
            0x6E, 0xD5, 0x76, 0x2F, 0xD7, 0x5D, 0xC4, 0xDD, 0xD8, 0xC0, 0xF2, 0x00, 0xCB, 0x05,
            0x01, 0x9D, 0x67, 0xB5, 0x92, 0xF6, 0xFC, 0x82, 0x1C, 0x49, 0x47, 0x9A, 0xB4, 0x86,
            0x40, 0x29, 0x2E, 0xAC, 0xB3, 0xB7, 0xC4, 0xBE, 0x14, 0x1E, 0x96, 0x61, 0x6F, 0xB1,
            0x39, 0x57, 0x69, 0x2C, 0xC7, 0xED, 0xD0, 0xB4, 0x5A, 0xE3, 0xDC, 0x07, 0x22, 0x3C,
            0x8E, 0x92, 0x93, 0x7B, 0xEF, 0x84, 0xBC, 0x0E, 0xAB, 0x86, 0x28, 0x53, 0x34, 0x9E,
            0xC7, 0x55, 0x46, 0xF5, 0x8F, 0xB7, 0xC2, 0x77, 0x5C, 0x38, 0x46, 0x2C, 0x50, 0x10,
            0xD8, 0x46, 0xC1, 0x85, 0xC1, 0x51, 0x11, 0xE5, 0x95, 0x52, 0x2A, 0x6B, 0xCD, 0x16,
            0xCF, 0x86, 0xF3, 0xD1, 0x22, 0x10, 0x9E, 0x3B, 0x1F, 0xDD, 0x94, 0x3B, 0x6A, 0xEC,
            0x46, 0x8A, 0x2D, 0x62, 0x1A, 0x7C, 0x06, 0xC6, 0xA9, 0x57, 0xC6, 0x2B, 0x54, 0xDA,
            0xFC, 0x3B, 0xE8, 0x75, 0x67, 0xD6, 0x77, 0x23, 0x13, 0x95, 0xF6, 0x14, 0x72, 0x93,
            0xB6, 0x8C, 0xEA, 0xB7, 0xA9, 0xE0, 0xC5, 0x8D, 0x86, 0x4E, 0x8E, 0xFD, 0xE4, 0xE1,
            0xB9, 0xA4, 0x6C, 0xBE, 0x85, 0x47, 0x13, 0x67, 0x2F, 0x5C, 0xAA, 0xAE, 0x31, 0x4E,
            0xD9, 0x08, 0x3D, 0xAB, 0x4B, 0x09, 0x9F, 0x8E, 0x30, 0x0F, 0x01, 0xB8, 0x65, 0x0F,
            0x1F, 0x4B, 0x1D, 0x8F, 0xCF, 0x3F, 0x3C, 0xB5, 0x3F, 0xB8, 0xE9, 0xEB, 0x2E, 0xA2,
            0x03, 0xBD, 0xC9, 0x70, 0xF5, 0x0A, 0xE5, 0x54, 0x28, 0xA9, 0x1F, 0x7F, 0x53, 0xAC,
            0x26, 0x6B, 0x28, 0x41, 0x9C, 0x37, 0x78, 0xA1, 0x5F, 0xD2, 0x48, 0xD3, 0x39, 0xED,
            0xE7, 0x85, 0xFB, 0x7F, 0x5A, 0x1A, 0xAA, 0x96, 0xD3, 0x13, 0xEA, 0xCC, 0x89, 0x09,
            0x36, 0xC1, 0x73, 0xCD, 0xCD, 0x0F, 0xAB, 0x88, 0x2C, 0x45, 0x75, 0x5F, 0xEB, 0x3A,
            0xED, 0x96, 0xD4, 0x77, 0xFF, 0x96, 0x39, 0x0B, 0xF9, 0xA6, 0x6D, 0x13, 0x68, 0xB2,
            0x08, 0xE2, 0x1F, 0x7C, 0x10, 0xD0, 0x4A, 0x3D, 0xBD, 0x4E, 0x36, 0x06, 0x33, 0xE5,
            0xDB, 0x4B, 0x60, 0x26, 0x01, 0xC1, 0x4C, 0xEA, 0x73, 0x7D, 0xB3, 0xDC, 0xF7, 0x22,
            0x63, 0x2C, 0xC7, 0x78, 0x51, 0xCB, 0xDD, 0xE2, 0xAA, 0xF0, 0xA3, 0x3A, 0x07, 0xB3,
            0x73, 0x44, 0x5D, 0xF4, 0x90, 0xCC, 0x8F, 0xC1, 0xE4, 0x16, 0x0F, 0xF1, 0x18, 0x37,
            0x8F, 0x11, 0xF0, 0x47, 0x7D, 0xE0, 0x55, 0xA8, 0x1A, 0x9E, 0xDA, 0x57, 0xA4, 0xA2,
            0xCF, 0xB0, 0xC8, 0x39, 0x29, 0xD3, 0x10, 0x91, 0x2F, 0x72, 0x9E, 0xC6, 0xCF, 0xA3,
            0x6C, 0x6A, 0xC6, 0xA7, 0x58, 0x37, 0x14, 0x30, 0x45, 0xD7, 0x91, 0xCC, 0x85, 0xEF,
            0xF5, 0xB2, 0x19, 0x32, 0xF2, 0x38, 0x61, 0xBC, 0xF2, 0x3A, 0x52, 0xB5, 0xDA, 0x67,
            0xEA, 0xF7, 0xBA, 0xAE, 0x0F, 0x5F, 0xB1, 0x36, 0x9D, 0xB7, 0x8F, 0x3A, 0xC4, 0x5F,
            0x8C, 0x4A, 0xC5, 0x67, 0x1D, 0x85, 0x73, 0x5C, 0xDD, 0xDB, 0x09, 0xD2, 0xB1, 0xE3,
            0x4A, 0x1F, 0xC0, 0x66, 0xFF, 0x4A, 0x16, 0x2C, 0xB2, 0x63, 0xD6, 0x54, 0x12, 0x74,
            0xAE, 0x2F, 0xCC, 0x86, 0x5F, 0x61, 0x8A, 0xBE, 0x27, 0xC1, 0x24, 0xCD, 0x8B, 0x07,
            0x4C, 0xCD, 0x51, 0x63, 0x01, 0xB9, 0x18, 0x75, 0x82, 0x4D, 0x09, 0x95, 0x8F, 0x34,
            0x1E, 0xF2, 0x74, 0xBD, 0xAB, 0x0B, 0xAE, 0x31, 0x63, 0x39, 0x89, 0x43, 0x04, 0xE3,
            0x58, 0x77, 0xB0, 0xC2, 0x8A, 0x9B, 0x1F, 0xD1, 0x66, 0xC7, 0x96, 0xB9, 0xCC, 0x25,
            0x8A, 0x06, 0x4A, 0x8F, 0x57, 0xE2, 0x7F, 0x2A,
        ];

        assert!(compare_arrays(&reference, &output))
    }

    #[test]
    fn test_pke() {
        use crate::{
            isogeny::PublicParameters,
            pke::{Message, PKE},
            utils::{constants::*, conversion::*},
        };

        let seclevel = 128;

        let params = PublicParameters {
            secparam: seclevel,
            e2: str_to_u64(SIKE_P434_E2),
            e3: str_to_u64(SIKE_P434_E3),
            xp2: str_to_p434(SIKE_P434_XP20, SIKE_P434_XP21),
            xq2: str_to_p434(SIKE_P434_XQ20, SIKE_P434_XQ21),
            xr2: str_to_p434(SIKE_P434_XR20, SIKE_P434_XR21),
            xp3: str_to_p434(SIKE_P434_XP30, SIKE_P434_XP31),
            xq3: str_to_p434(SIKE_P434_XQ30, SIKE_P434_XQ31),
            xr3: str_to_p434(SIKE_P434_XR30, SIKE_P434_XR31),
        };

        let pke = PKE::setup(params);

        // Alice generates a keypair, she published her pk
        println!("[Debug] Key generation");
        let (sk, pk) = pke.gen();

        // Bob writes a message
        let msg = Message::from_bytes(vec![0; seclevel / 8]);
        // Bob encrypts the message using Alice's pk
        println!("[Debug] Encryption");
        let ciphertext = pke.enc(&pk, msg.clone());

        // Bob sends the ciphertext to Alice
        // Alice decrypts the message using her sk
        println!("[Debug] Decryption");
        let msg_recovered = pke.dec(&sk, ciphertext);

        // Alice should correctly recover Bob's plaintext message
        assert_eq!(msg_recovered.to_bytes(), msg.to_bytes());
    }

    //#[test]
    fn test_kem() {
        use crate::{
            isogeny::PublicParameters,
            kem::KEM,
            utils::{constants::*, conversion::*},
        };

        let seclevel = 128;

        let params = PublicParameters {
            secparam: seclevel,
            e2: str_to_u64(SIKE_P434_E2),
            e3: str_to_u64(SIKE_P434_E3),
            xp2: str_to_p434(SIKE_P434_XP20, SIKE_P434_XP21),
            xq2: str_to_p434(SIKE_P434_XQ20, SIKE_P434_XQ21),
            xr2: str_to_p434(SIKE_P434_XR20, SIKE_P434_XR21),
            xp3: str_to_p434(SIKE_P434_XP30, SIKE_P434_XP31),
            xq3: str_to_p434(SIKE_P434_XQ30, SIKE_P434_XQ31),
            xr3: str_to_p434(SIKE_P434_XR30, SIKE_P434_XR31),
        };

        let kem = KEM::setup(params, seclevel);

        // Alice runs keygen, publishes pk3. Values s and sk3 are secret
        let (s, sk3, pk3) = kem.keygen();

        // Bob uses pk3 to derive a key k and encapsulation c
        let (c, k) = kem.encaps(&pk3);

        // Bob sends c to Alice
        // Alice uses s, c, sk3 and pk3 to recover k
        let k_recovered = kem.decaps(&s, &sk3, &pk3, c);

        assert_eq!(k, k_recovered);
    }

    #[test]
    fn test_concatenate() {
        let a = vec![1, 2, 3, 4, 5];
        let b = vec![6, 7, 8];
        let c = vec![1, 2, 3, 4, 5, 6, 7, 8];

        let d = crate::utils::conversion::concatenate(&[&a, &b]);

        assert_eq!(c, d)
    }

    #[test]
    fn test_conversion_ff434_bytes() {
        use crate::{
            ff::{ff_p434::PrimeField_p434, FiniteField},
            utils::constants::*,
        };

        let num = PrimeField_p434::from_string(SIKE_P434_XP20);

        let b = num.clone().to_bytes();
        let num_recovered = PrimeField_p434::from_bytes(&b);

        println!("{:?}", num);
        println!("{:?}", num_recovered);

        assert!(num.equals(&num_recovered));
    }

    #[test]
    fn test_conversion_quadratic_bytes() {
        use crate::{
            ff::{ff_p434::PrimeField_p434, FiniteField, QuadraticExtension},
            utils::constants::*,
        };

        let num1 = PrimeField_p434::from_string(SIKE_P434_XP20);
        let num2 = PrimeField_p434::from_string(SIKE_P434_XP21);

        let q = QuadraticExtension::from(num1, num2);
        let b = q.clone().to_bytes();
        let q_recovered = QuadraticExtension::from_bytes(&b);

        println!("{:?}", q);
        println!("{:?}", q_recovered);

        assert!(q.equals(&q_recovered));
    }

    #[test]
    fn test_conversion_secretkey_bytes() {
        use crate::isogeny::SecretKey;

        let k = SecretKey::get_random_secret_key(256);
        let b = k.clone().to_bytes();
        let k_recovered = SecretKey::from_bytes(&b);

        assert_eq!(k, k_recovered);
    }

    #[test]
    fn test_j_invariant() {
        use crate::{
<<<<<<< HEAD
            ff::{PrimeField_p434, QuadraticExtension},
=======
            ff::{ff_p434::PrimeField_p434, QuadraticExtension},
>>>>>>> 3468e191
            isogeny::Curve,
        };
        let curve = Curve::starting_curve();

        let j: QuadraticExtension<PrimeField_p434> = curve.j_invariant();
        let j_ref: QuadraticExtension<PrimeField_p434> = curve.j_invariant_ref();

        // 287496 + 0i
        assert_eq!(j, j_ref)
    }

    //#[test]
    fn test_conversion_publickey_bytes() {
        use crate::{
            isogeny::{CurveIsogenies, PublicKey, PublicParameters, SecretKey},
            utils::{constants::*, conversion, strategy},
        };

        let nks3 = conversion::str_to_u64(SIKE_P434_NKS3);
        let sk = SecretKey::get_random_secret_key(nks3 as usize);

        let params = PublicParameters {
            secparam: 128,
            e2: conversion::str_to_u64(SIKE_P434_E2),
            e3: conversion::str_to_u64(SIKE_P434_E3),
            xp2: conversion::str_to_p434(SIKE_P434_XP20, SIKE_P434_XP21),
            xq2: conversion::str_to_p434(SIKE_P434_XQ20, SIKE_P434_XQ21),
            xr2: conversion::str_to_p434(SIKE_P434_XR20, SIKE_P434_XR21),
            xp3: conversion::str_to_p434(SIKE_P434_XP30, SIKE_P434_XP31),
            xq3: conversion::str_to_p434(SIKE_P434_XQ30, SIKE_P434_XQ31),
            xr3: conversion::str_to_p434(SIKE_P434_XR30, SIKE_P434_XR31),
        };
        let iso = CurveIsogenies::init(params);
        let pk = iso.isogen3(&sk, &strategy::P434_THREE_TORSION_STRATEGY);
        let (b0, b1, b2) = pk.clone().to_bytes();

        let pk_recovered = PublicKey::from_bytes(&b0, &b1, &b2);

        assert_eq!(pk, pk_recovered)
    }

    #[test]
    fn test_ff() {
        use crate::ff::{ff_p434::PrimeField_p434, FiniteField};

        let one = PrimeField_p434::one();
        let two = one.add(&one);
        let three = two.add(&one);
        let four1 = two.add(&two);
        let four2 = two.mul(&two);
        let zero = one.sub(&one);

        println!("zero = {:?}", zero);
        println!("one = {:?}", one);
        println!("two = {:?}", two);
        println!("three = {:?}", three);
        println!("four1 = {:?}", four1);
        println!("four2 = {:?}", four2);
    }

    #[test]
    fn test_qff() {
        use crate::ff::{ff_p434::PrimeField_p434, FiniteField, QuadraticExtension};

        let one = PrimeField_p434::one();
        let two = one.add(&one);
        let x = QuadraticExtension::from(two.clone(), two.clone());

        let eight_i = x.mul(&x);

        println!("eight_i = {:?}", eight_i);

        let two_plus_two_i = eight_i.div(&x);

        println!("two_plus_two_i = {:?}", two_plus_two_i);

        assert_eq!(two_plus_two_i, x)
    }
}<|MERGE_RESOLUTION|>--- conflicted
+++ resolved
@@ -251,11 +251,7 @@
     #[test]
     fn test_j_invariant() {
         use crate::{
-<<<<<<< HEAD
-            ff::{PrimeField_p434, QuadraticExtension},
-=======
             ff::{ff_p434::PrimeField_p434, QuadraticExtension},
->>>>>>> 3468e191
             isogeny::Curve,
         };
         let curve = Curve::starting_curve();
